#!/bin/sh

<<<<<<< HEAD
AGFI_ID=agfi-0523a31c4d2804b51
=======
AGFI_ID=agfi-004414092006d3159
>>>>>>> 2c8690ba

sudo fpga-clear-local-image -S 0
sudo fpga-load-local-image -S 0 -I $AGFI_ID<|MERGE_RESOLUTION|>--- conflicted
+++ resolved
@@ -1,10 +1,6 @@
 #!/bin/sh
 
-<<<<<<< HEAD
-AGFI_ID=agfi-0523a31c4d2804b51
-=======
 AGFI_ID=agfi-004414092006d3159
->>>>>>> 2c8690ba
 
 sudo fpga-clear-local-image -S 0
 sudo fpga-load-local-image -S 0 -I $AGFI_ID