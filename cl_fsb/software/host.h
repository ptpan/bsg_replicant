--- conflicted
+++ resolved
@@ -109,7 +109,6 @@
  * */
 
 void pop_loop (struct Host *host) {
-<<<<<<< HEAD
 	for (int i = 0; i < 10; i++) {
 		bool read_64 = host->pop(host, 64);
 		if (read_64) {
@@ -123,89 +122,7 @@
 		}	
 		if (!read_64) {
 			printf("Fail. User could not read 64B. The test is stuck. \n.");
-=======
-	int pts=5;
-	double init_time[pts];
-	uint32_t init_pkt_num[pts];
-	int loop_num = 1000000;
-	uint32_t read_byte = 4096;
-	struct timespec cur_time;
-	double time_us;	
-	clock_gettime(_POSIX_MONOTONIC_CLOCK, &cur_time);
-	double start_time = (double)(cur_time.tv_sec*1000000 + cur_time.tv_nsec/1000);
-	uint32_t host_pkt_num;
-	for (int i=0; i<loop_num; i++) {
-//	while (true) {
-//		bool read_64 = host->pop(host, 64);
-//		if (read_64) {
-//			print_pop(host, 64);
-//			printf("\n\n");
-//		}
-//		bool read_128 = host->pop(host, 128);
-//		if (read_128) {
-//			print_pop(host, 128);
-//			printf("\n\n");
-//		}	
-//		if (!read_64) {
-//			printf("Fail. User could not read 64B. The test is stuck. \n.");
-//		}
-		bool read_trunk = host->pop(host, read_byte);
-                if (read_trunk) {
-	        	printf(".", read_byte);
->>>>>>> 1901c20a
-		}
-		if (i==0) {
-		 	host_pkt_num = host->get_pkt_num(host); 
-        		clock_gettime(_POSIX_MONOTONIC_CLOCK, &cur_time);
-        		time_us = (double)(cur_time.tv_sec*1000000 + cur_time.tv_nsec/1000);
-        		printf("\nCL has sent %u packets @ %f us.\n", host_pkt_num, time_us);
-
-			init_time[0] = time_us;
-			init_pkt_num[0] = host_pkt_num;
-		} 
-		else if (i==(int)(loop_num/(pts-1))) {
-		 	host_pkt_num = host->get_pkt_num(host); 
-        		clock_gettime(_POSIX_MONOTONIC_CLOCK, &cur_time);                   	
-        		time_us = (double)(cur_time.tv_sec*1000000 + cur_time.tv_nsec/1000);
-        		printf("\nCL has sent %u packets @ %f us.\n", host_pkt_num, time_us);
-			init_time[1] = time_us;
-			init_pkt_num[1] = host_pkt_num;
-		}
-		else if (i==(int)(loop_num/(pts-1)*2-1)) {
-		 	host_pkt_num = host->get_pkt_num(host); 
-        		clock_gettime(_POSIX_MONOTONIC_CLOCK, &cur_time);
-        		time_us = (double)(cur_time.tv_sec*1000000 + cur_time.tv_nsec/1000);
-        		printf("\nCL has sent %u packets @ %f us.\n", host_pkt_num, time_us);
-			init_time[2] = time_us;
-			init_pkt_num[2] = host_pkt_num;	
-		}
-		else if (i==(int)(loop_num/(pts-1)*3-1)) {
-		 	host_pkt_num = host->get_pkt_num(host); 
-        		clock_gettime(_POSIX_MONOTONIC_CLOCK, &cur_time);
-        		time_us = (double)(cur_time.tv_sec*1000000 + cur_time.tv_nsec/1000);
-        		printf("\nCL has sent %u packets @ %f us.\n", host_pkt_num, time_us);
-
-			init_time[3] = time_us;
-			init_pkt_num[3] = host_pkt_num;
-		}
-		else if (i==(int)(loop_num/(pts-1)*4-1)) {
-		 	host_pkt_num = host->get_pkt_num(host); 
-        		clock_gettime(_POSIX_MONOTONIC_CLOCK, &cur_time);
-        		time_us = (double)(cur_time.tv_sec*1000000 + cur_time.tv_nsec/1000);
-        		printf("\nCL has sent %u packets @ %f us.\n", host_pkt_num, time_us);
-
-			init_time[4] = time_us;
-			init_pkt_num[4] = host_pkt_num;
-
-			printf("===> initial time: %f, end time %f; %u, %u\n", init_time[0], init_time[pts-1], init_pkt_num[0], init_pkt_num[pts-1]); 
-
-		double BW0 = ((init_pkt_num[1]-init_pkt_num[0])/(init_time[1]-init_time[0]))*512*1000000;
-		double BW1 = ((init_pkt_num[2]-init_pkt_num[1])/(init_time[2]-init_time[1]))*512*1000000;
-		double BW2 = ((init_pkt_num[3]-init_pkt_num[2])/(init_time[3]-init_time[2]))*512*1000000;
-		double BW3 = ((init_pkt_num[4]-init_pkt_num[3])/(init_time[4]-init_time[3]))*512*1000000;
-		double BWavg = (BW0 + BW1 + BW2 + BW3)/4;	
-		printf("Start Writting at %f, Bandwidth is %6.3f, %6.3f, %6.3f, %6.3f, %f(average); Latency is %f.\n", start_time, BW0, BW1, BW2, BW3, BWavg, init_time[4] - init_pkt_num[4]/BWavg/512/1000000 - start_time);
-		}	
+		}
 		#ifdef COSIM
 		sv_pause(1);
 		#else
